module.exports = {
  // fired before MediaSource is attaching to media element - data: { media }
  MEDIA_ATTACHING: 'hlsMediaAttaching',
  // fired when MediaSource has been succesfully attached to media element - data: { }
  MEDIA_ATTACHED: 'hlsMediaAttached',
  // fired before detaching MediaSource from media element - data: { }
  MEDIA_DETACHING: 'hlsMediaDetaching',
  // fired when MediaSource has been detached from media element - data: { }
  MEDIA_DETACHED: 'hlsMediaDetached',
  // fired when we buffer is going to be resetted
  BUFFER_RESET: 'hlsBufferReset',
  // fired when we know about the codecs that we need buffers for to push into - data: {tracks : { container, codec, levelCodec, initSegment, metadata }}
  BUFFER_CODECS: 'hlsBufferCodecs',
  // fired when sourcebuffers have been created data: { tracks : tracks}
  BUFFER_CREATED: 'hlsBufferCreated',
  // fired when we append a segment to the buffer - data: { segment: segment object }
  BUFFER_APPENDING: 'hlsBufferAppending',
  // fired when we are done with appending a media segment to the buffer data : { parent : segment parent that triggered BUFFER_APPENDING , pending : nb of segments waiting for appending for this segment parent}
  BUFFER_APPENDED: 'hlsBufferAppended',
  // fired when the stream is finished and we want to notify the media buffer that there will be no more data
  BUFFER_EOS: 'hlsBufferEos',
  // fired when the media buffer should be flushed - data {startOffset, endOffset}
  BUFFER_FLUSHING: 'hlsBufferFlushing',
  // fired when the media has been flushed
  BUFFER_FLUSHED: 'hlsBufferFlushed',
  // fired to signal that a manifest loading starts - data: { url : manifestURL}
  MANIFEST_LOADING: 'hlsManifestLoading',
  // fired after manifest has been loaded - data: { levels : [available quality levels] , audioTracks : [ available audio tracks], url : manifestURL, stats : { trequest, tfirst, tload, mtime}}
  MANIFEST_LOADED: 'hlsManifestLoaded',
  // fired after manifest has been parsed - data: { levels : [available quality levels] , firstLevel : index of first quality level appearing in Manifest}
  MANIFEST_PARSED: 'hlsManifestParsed',
  // fired when a level playlist loading starts - data: { url : level URL  level : id of level being loaded}
  LEVEL_LOADING: 'hlsLevelLoading',
  // fired when a level playlist loading finishes - data: { details : levelDetails object, level : id of loaded level, stats : { trequest, tfirst, tload, mtime} }
  LEVEL_LOADED: 'hlsLevelLoaded',
  // fired when a level's details have been updated based on previous details, after it has been loaded. - data: { details : levelDetails object, level : id of updated level }
  LEVEL_UPDATED: 'hlsLevelUpdated',
  // fired when a level's PTS information has been updated after parsing a fragment - data: { details : levelDetails object, level : id of updated level, drift: PTS drift observed when parsing last fragment }
  LEVEL_PTS_UPDATED: 'hlsLevelPtsUpdated',
  // fired when a level switch is requested - data: { level : id of new level }
  LEVEL_SWITCH: 'hlsLevelSwitch',
  // fired to notify that audio track lists has been updated data: { audioTracks : audioTracks}
  AUDIO_TRACKS_UPDATED: 'hlsAudioTracksUpdated',
  // fired when an audio track switch occurs - data: {  id : audio track id} // deprecated
  AUDIO_TRACK_SWITCH: 'hlsAudioTrackSwitch',
  // fired when an audio track switching is requested - data: {  id : audio track id}
  AUDIO_TRACK_SWITCHING: 'hlsAudioTrackSwitching',
  // fired when an audio track switch actually occurs - data: {  id : audio track id}
  AUDIO_TRACK_SWITCHED: 'hlsAudioTrackSwitched',
  // fired when an audio track loading starts - data: { url : audio track URL  id : audio track id}
  AUDIO_TRACK_LOADING: 'hlsAudioTrackLoading',
  // fired when an audio track loading  finishes - data: { details : levelDetails object, id : audio track id, stats : { trequest, tfirst, tload, mtime} }
  AUDIO_TRACK_LOADED: 'hlsAudioTrackLoaded',
<<<<<<< HEAD
  // fired to notify that subtitle track lists has been updated data: { subtitleTracks : subtitleTracks}
  SUBTITLE_TRACKS_UPDATED: 'hlsSubtitleTracksUpdated',
  // fired when an subtitle track switch occurs - data: {  id : subtitle track id}
  SUBTITLE_TRACK_SWITCH: 'hlsSubtitleTrackSwitch',
  // fired when an subtitle track loading starts - data: { url : subtitle track URL  id : subtitle track id}
  SUBTITLE_TRACK_LOADING: 'hlsSubtitleTrackLoading',
  // fired when an subtitle track loading  finishes - data: { details : levelDetails object, id : subtitle track id, stats : { trequest, tfirst, tload, mtime} }
  SUBTITLE_TRACK_LOADED: 'hlsSubtitleTrackLoaded',
  // fired when a subtitle fragment has been processed - data: { success : boolean, frag : the processed frag}
  SUBTITLE_FRAG_PROCESSED: 'hlsSubtitleFragProcessed',
  // fired when the first timestamp is found. Used for synchronising WebVTT subtitles.
=======
  // fired when the first timestamp is found. - data: { id : demuxer id, initPTS: initPTS }
>>>>>>> f0da89e4
  INIT_PTS_FOUND: 'hlsInitPtsFound',
  // fired when a fragment loading starts - data: { frag : fragment object}
  FRAG_LOADING: 'hlsFragLoading',
  // fired when a fragment loading is progressing - data: { frag : fragment object, { trequest, tfirst, loaded}}
  FRAG_LOAD_PROGRESS: 'hlsFragLoadProgress',
  // Identifier for fragment load aborting for emergency switch down - data: {frag : fragment object}
  FRAG_LOAD_EMERGENCY_ABORTED: 'hlsFragLoadEmergencyAborted',
  // fired when a fragment loading is completed - data: { frag : fragment object, payload : fragment payload, stats : { trequest, tfirst, tload, length}}
  FRAG_LOADED: 'hlsFragLoaded',
  // fired when a fragment has started decrypting - data: { level : levelId, sn : sequence number }
  FRAG_DECRYPT_STARTED: 'hlsFragDecryptStarted',
  // fired when a fragment has finished decrypting - data: { level : levelId, sn : sequence number }
  FRAG_DECRYPTED: 'hlsFragDecrypted',
  // fired when Init Segment has been extracted from fragment - data: { id : demuxer id, level : levelId, sn : sequence number, moov : moov MP4 box, codecs : codecs found while parsing fragment}
  FRAG_PARSING_INIT_SEGMENT: 'hlsFragParsingInitSegment',
  // fired when parsing sei text is completed - data: { id : demuxer id, , level : levelId, sn : sequence number, samples : [ sei samples pes ] }
  FRAG_PARSING_USERDATA: 'hlsFragParsingUserdata',
  // fired when parsing id3 is completed - data: { id : demuxer id, , level : levelId, sn : sequence number, samples : [ id3 samples pes ] }
  FRAG_PARSING_METADATA: 'hlsFragParsingMetadata',
  // fired when data have been extracted from fragment - data: { id : demuxer id, level : levelId, sn : sequence number, data1 : moof MP4 box or TS fragments, data2 : mdat MP4 box or null}
  FRAG_PARSING_DATA: 'hlsFragParsingData',
  // fired when fragment parsing is completed - data: { id : demuxer id; level : levelId, sn : sequence number, }
  FRAG_PARSED: 'hlsFragParsed',
  // fired when fragment remuxed MP4 boxes have all been appended into SourceBuffer - data: { id : demuxer id,frag : fragment object, stats : { trequest, tfirst, tload, tparsed, tbuffered, length} }
  FRAG_BUFFERED: 'hlsFragBuffered',
  // fired when fragment matching with current media position is changing - data : { id : demuxer id, frag : fragment object }
  FRAG_CHANGED: 'hlsFragChanged',
  // Identifier for a FPS drop event - data: {curentDropped, currentDecoded, totalDroppedFrames}
  FPS_DROP: 'hlsFpsDrop',
  //triggered when FPS drop triggers auto level capping - data: {level, droppedlevel}
  FPS_DROP_LEVEL_CAPPING: 'hlsFpsDropLevelCapping',
  // Identifier for an error event - data: { type : error type, details : error details, fatal : if true, hls.js cannot/will not try to recover, if false, hls.js will try to recover,other error specific data}
  ERROR: 'hlsError',
  // fired when hls.js instance starts destroying. Different from MEDIA_DETACHED as one could want to detach and reattach a media to the instance of hls.js to handle mid-rolls for example
  DESTROYING: 'hlsDestroying',
  // fired when a decrypt key loading starts - data: { frag : fragment object}
  KEY_LOADING: 'hlsKeyLoading',
  // fired when a decrypt key loading is completed - data: { frag : fragment object, payload : key payload, stats : { trequest, tfirst, tload, length}}
  KEY_LOADED: 'hlsKeyLoaded',
  // fired upon stream controller state transitions - data: {previousState, nextState}
  STREAM_STATE_TRANSITION: 'hlsStreamStateTransition'
};<|MERGE_RESOLUTION|>--- conflicted
+++ resolved
@@ -51,7 +51,6 @@
   AUDIO_TRACK_LOADING: 'hlsAudioTrackLoading',
   // fired when an audio track loading  finishes - data: { details : levelDetails object, id : audio track id, stats : { trequest, tfirst, tload, mtime} }
   AUDIO_TRACK_LOADED: 'hlsAudioTrackLoaded',
-<<<<<<< HEAD
   // fired to notify that subtitle track lists has been updated data: { subtitleTracks : subtitleTracks}
   SUBTITLE_TRACKS_UPDATED: 'hlsSubtitleTracksUpdated',
   // fired when an subtitle track switch occurs - data: {  id : subtitle track id}
@@ -63,9 +62,6 @@
   // fired when a subtitle fragment has been processed - data: { success : boolean, frag : the processed frag}
   SUBTITLE_FRAG_PROCESSED: 'hlsSubtitleFragProcessed',
   // fired when the first timestamp is found. Used for synchronising WebVTT subtitles.
-=======
-  // fired when the first timestamp is found. - data: { id : demuxer id, initPTS: initPTS }
->>>>>>> f0da89e4
   INIT_PTS_FOUND: 'hlsInitPtsFound',
   // fired when a fragment loading starts - data: { frag : fragment object}
   FRAG_LOADING: 'hlsFragLoading',
