--- conflicted
+++ resolved
@@ -3,22 +3,9 @@
 */
 
 import Event from '../events';
-<<<<<<< HEAD
-import EventHandler from '../event-handler';
-import {logger} from '../utils/logger';
-import Decrypter from '../crypt/decrypter';
-
-const State = {
-  STOPPED : 'STOPPED',
-  IDLE : 'IDLE',
-  KEY_LOADING : 'KEY_LOADING',
-  FRAG_LOADING : 'FRAG_LOADING'
-};
-=======
 import { logger } from '../utils/logger';
 import Decrypter from '../crypt/decrypter';
 import TaskLoop from '../task-loop';
->>>>>>> 661d31ed
 
 const State = {
   STOPPED: 'STOPPED',
@@ -43,21 +30,11 @@
     this.vttFragSNsProcessed = {};
     this.vttFragQueues = undefined;
     this.currentlyProcessing = null;
-    this.state = State.STOPPED;
     this.currentTrackId = -1;
-<<<<<<< HEAD
-    this.ticks = 0;
     this.decrypter = new Decrypter(hls.observer, hls.config);
   }
 
-  destroy() {
-    EventHandler.prototype.destroy.call(this);
-=======
-    this.decrypter = new Decrypter(hls.observer, hls.config);
-  }
-
   onHandlerDestroyed () {
->>>>>>> 661d31ed
     this.state = State.STOPPED;
   }
 
@@ -74,11 +51,7 @@
     if (this.currentlyProcessing === null && this.currentTrackId > -1 && this.vttFragQueues[this.currentTrackId].length) {
       let frag = this.currentlyProcessing = this.vttFragQueues[this.currentTrackId].shift();
       this.fragCurrent = frag;
-<<<<<<< HEAD
-      this.hls.trigger(Event.FRAG_LOADING, {frag: frag});
-=======
       this.hls.trigger(Event.FRAG_LOADING, { frag: frag });
->>>>>>> 661d31ed
       this.state = State.FRAG_LOADING;
     }
   }
@@ -93,11 +66,7 @@
     this.nextFrag();
   }
 
-<<<<<<< HEAD
-  onMediaAttached() {
-=======
   onMediaAttached () {
->>>>>>> 661d31ed
     this.state = State.IDLE;
   }
 
@@ -114,68 +83,6 @@
     }
   }
 
-<<<<<<< HEAD
-  tick() {
-    this.ticks++;
-    if (this.ticks === 1) {
-      this.doTick();
-      if (this.ticks > 1) {
-        setTimeout(() => { this.tick(); }, 1);
-      }
-      this.ticks = 0;
-    }
-  }
-
-  doTick() {
-    switch(this.state) {
-      case State.IDLE:
-        const tracks = this.tracks;
-        let trackId = this.currentTrackId;
-
-        const processedFragSNs = this.vttFragSNsProcessed[trackId],
-            fragQueue = this.vttFragQueues[trackId],
-            currentFragSN = !!this.currentlyProcessing ? this.currentlyProcessing.sn : -1;
-
-        const alreadyProcessed = function(frag) {
-          return processedFragSNs.indexOf(frag.sn) > -1;
-        };
-
-        const alreadyInQueue = function(frag) {
-          return fragQueue.some(fragInQueue => {return fragInQueue.sn === frag.sn;});
-        };
-
-        // exit if tracks don't exist
-        if (!tracks) {
-          break;
-        }
-        var trackDetails;
-
-        if (trackId < tracks.length) {
-          trackDetails = tracks[trackId].details;
-        }
-
-        if (typeof trackDetails === 'undefined') {
-          break;
-        }
-
-        // Add all fragments that haven't been, aren't currently being and aren't waiting to be processed, to queue.
-        trackDetails.fragments.forEach(frag => {
-          if(!(alreadyProcessed(frag) || frag.sn === currentFragSN || alreadyInQueue(frag))) {
-            // Load key if subtitles are encrypted
-            if ((frag.decryptdata && frag.decryptdata.uri != null) && (frag.decryptdata.key == null)) {
-              logger.log(`Loading key for ${frag.sn}`);
-              this.state = State.KEY_LOADING;
-              this.hls.trigger(Event.KEY_LOADING, {frag: frag});
-            } else {
-              // Frags don't know their subtitle track ID, so let's just add that...
-              frag.trackId = trackId;
-              fragQueue.push(frag);
-              this.nextFrag();
-            }
-          }
-        });
-      }
-=======
   doTick () {
     switch (this.state) {
     case State.IDLE:
@@ -223,7 +130,6 @@
         }
       });
     }
->>>>>>> 661d31ed
   }
 
   // Got all new subtitle tracks.
@@ -251,64 +157,26 @@
   }
 
   // Got a new set of subtitle fragments.
-<<<<<<< HEAD
-  onSubtitleTrackLoaded() {
-    this.tick();
-  }
-
-  onKeyLoaded() {
-=======
   onSubtitleTrackLoaded () {
     this.tick();
   }
 
   onKeyLoaded () {
->>>>>>> 661d31ed
     if (this.state === State.KEY_LOADING) {
       this.state = State.IDLE;
       this.tick();
     }
   }
 
-<<<<<<< HEAD
-  onFragLoaded(data) {
-    var fragCurrent = this.fragCurrent,
-        decryptData = data.frag.decryptdata;
-    let fragLoaded = data.frag,
-        hls = this.hls;
-=======
   onFragLoaded (data) {
     let fragCurrent = this.fragCurrent,
       decryptData = data.frag.decryptdata;
     let fragLoaded = data.frag,
       hls = this.hls;
->>>>>>> 661d31ed
     if (this.state === State.FRAG_LOADING &&
         fragCurrent &&
         data.frag.type === 'subtitle' &&
         fragCurrent.sn === data.frag.sn) {
-<<<<<<< HEAD
-          // check to see if the payload needs to be decrypted
-          if ((data.payload.byteLength > 0) && (decryptData != null) && (decryptData.key != null) && (decryptData.method === 'AES-128')) {
-            var startTime;
-            try {
-              startTime = performance.now();
-            } catch (error) {
-              startTime = Date.now();
-            }
-            // decrypt the subtitles
-            this.decrypter.decrypt(data.payload, decryptData.key.buffer, decryptData.iv.buffer, function(decryptedData) {
-              var endTime;
-              try {
-                endTime = performance.now();
-              } catch (error) {
-                endTime = Date.now();
-              }
-              hls.trigger(Event.FRAG_DECRYPTED, { frag: fragLoaded, payload : decryptedData, stats: { tstart: startTime, tdecrypt: endTime } });
-            });
-          }
-        }
-=======
       // check to see if the payload needs to be decrypted
       if ((data.payload.byteLength > 0) && (decryptData != null) && (decryptData.key != null) && (decryptData.method === 'AES-128')) {
         let startTime;
@@ -329,7 +197,6 @@
         });
       }
     }
->>>>>>> 661d31ed
   }
 }
 export default SubtitleStreamController;