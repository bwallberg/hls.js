--- conflicted
+++ resolved
@@ -288,7 +288,7 @@
       // in case of live playlist we need to ensure that requested position is not located before playlist start
       if (levelDetails.live) {
         let initialLiveManifestSize = this.config.initialLiveManifestSize;
-        if(fragLen < initialLiveManifestSize){
+        if (fragLen < initialLiveManifestSize) {
           logger.warn(`Can not start playback of a level, reason: not enough fragments ${fragLen} < ${initialLiveManifestSize}`);
           return false;
         }
@@ -455,15 +455,10 @@
            // Reset the dropped count now since it won't be reset until we parse the fragment again, which prevents infinite backtracking on the same segment
            logger.warn('Loaded fragment with dropped frames, backtracking 1 segment to find a keyframe');
            frag.dropped = 0;
-<<<<<<< HEAD
-           if (prevFrag && prevFrag.loadCounter) {
-             prevFrag.loadCounter--;
-=======
            if (prevFrag) {
              if (prevFrag.loadCounter) {
                prevFrag.loadCounter--;
              }
->>>>>>> f6db7e08
              frag = prevFrag;
            } else {
              frag = null;
@@ -1109,11 +1104,7 @@
             // Causes findFragments to backtrack a segment and find the keyframe
             // Audio fragments arriving before video sets the nextLoadPosition, causing _findFragments to skip the backtracked fragment
             frag.backtracked = true;
-<<<<<<< HEAD
-            this.nextLoadPosition = frag.startPTS;
-=======
             this.nextLoadPosition = data.startPTS;
->>>>>>> f6db7e08
             this.state = State.IDLE;
             this.tick();
             return;
