/*
 * Buffer Controller
 */

import { Events } from '../events';
import EventHandler from '../event-handler';
import { logger } from '../utils/logger';
import { ErrorDetails, ErrorTypes } from '../errors';
import { getMediaSource } from '../utils/mediasource-helper';
import Fragment, { ElementaryStreamTypes } from '../loader/fragment';
import { TrackSet } from '../types/track';
import BufferOperationQueue from './buffer-operation-queue';
import {
  BufferOperation,
  SourceBuffers,
  SourceBufferName,
  SourceBufferListeners
} from '../types/buffer';
import { LevelUpdatedData, BufferAppendingEventPayload } from '../types/events';

const MediaSource = getMediaSource();
const DEFAULT_TARGET_DURATION = 10;

export default class BufferController extends EventHandler {
  // the value that we have set mediasource.duration to
  // (the actual duration may be tweaked slighly by the browser)
  private _msDuration: number | null = null;
  // the target duration of the current media playlist
  private _levelTargetDuration: number | null = null;
  // current stream state: true - for live broadcast, false - for VoD content
  private _live: boolean = false;
  // cache the self generated object url to detect hijack of video tag
  private _objectUrl: string | null = null;
  // A queue of buffer operations which require the SourceBuffer to not be updating upon execution
  private operationQueue!: BufferOperationQueue;
  // References to event listeners for each SourceBuffer, so that they can be referenced for event removal
  private listeners!: SourceBufferListeners;

  // The number of BUFFER_CODEC events received before any sourceBuffers are created
  public bufferCodecEventsExpected: number = 0;

  // A reference to the attached media element
  public media: HTMLMediaElement | null = null;

  // A reference to the active media source
  public mediaSource: MediaSource | null = null;

  // counters
  public appendError: number = 0;

  public tracks: TrackSet = {};
  public pendingTracks: TrackSet = {};
  public sourceBuffer!: SourceBuffers;

  constructor (hls: any) {
    super(hls,
      Events.MEDIA_ATTACHING,
      Events.MEDIA_DETACHING,
      Events.MANIFEST_PARSED,
      Events.BUFFER_RESET,
      Events.BUFFER_APPENDING,
      Events.BUFFER_CODECS,
      Events.BUFFER_EOS,
      Events.BUFFER_FLUSHING,
      Events.LEVEL_PTS_UPDATED,
      Events.LEVEL_UPDATED,
      Events.FRAG_PARSED
    );
    this.hls = hls;
    this._initSourceBuffer();
  }

  private _initSourceBuffer () {
    this.sourceBuffer = {};
    this.operationQueue = new BufferOperationQueue(this.sourceBuffer);
    this.listeners = {
      audio: [],
      video: [],
      audiovideo: []
    };
  }

  onManifestParsed (data: { altAudio: boolean }) {
    // in case of alt audio 2 BUFFER_CODECS events will be triggered, one per stream controller
    // sourcebuffers will be created all at once when the expected nb of tracks will be reached
    // in case alt audio is not used, only one BUFFER_CODEC event will be fired from main stream controller
    // it will contain the expected nb of source buffers, no need to compute it
    this.bufferCodecEventsExpected = data.altAudio ? 2 : 1;
    logger.log(`${this.bufferCodecEventsExpected} bufferCodec event(s) expected`);
  }

  onMediaAttaching (data: { media: HTMLMediaElement }) {
    const media = this.media = data.media;
    if (media && MediaSource) {
      const ms = this.mediaSource = new MediaSource();
      // MediaSource listeners are arrow functions with a lexical scope, and do not need to be bound
      ms.addEventListener('sourceopen', this._onMediaSourceOpen);
      ms.addEventListener('sourceended', this._onMediaSourceEnded);
      ms.addEventListener('sourceclose', this._onMediaSourceClose);
      // link video and media Source
      media.src = self.URL.createObjectURL(ms);
      // cache the locally generated object url
      this._objectUrl = media.src;
    }
  }

  onMediaDetaching () {
    logger.log('media source detaching');
    const { media, mediaSource, _objectUrl } = this;
    if (mediaSource) {
      if (mediaSource.readyState === 'open') {
        try {
          // endOfStream could trigger exception if any sourcebuffer is in updating state
          // we don't really care about checking sourcebuffer state here,
          // as we are anyway detaching the MediaSource
          // let's just avoid this exception to propagate
          mediaSource.endOfStream();
        } catch (err) {
          logger.warn(`onMediaDetaching:${err.message} while calling endOfStream`);
        }
      }
      // Clean up the SourceBuffers by invoking onBufferReset
      this.onBufferReset();
      mediaSource.removeEventListener('sourceopen', this._onMediaSourceOpen);
      mediaSource.removeEventListener('sourceended', this._onMediaSourceEnded);
      mediaSource.removeEventListener('sourceclose', this._onMediaSourceClose);

      // Detach properly the MediaSource from the HTMLMediaElement as
      // suggested in https://github.com/w3c/media-source/issues/53.
      if (media) {
        if (_objectUrl) {
          self.URL.revokeObjectURL(_objectUrl);
        }

        // clean up video tag src only if it's our own url. some external libraries might
        // hijack the video tag and change its 'src' without destroying the Hls instance first
        if (media.src === _objectUrl) {
          media.removeAttribute('src');
          media.load();
        } else {
          logger.warn('media.src was changed by a third party - skip cleanup');
        }
      }

      this.mediaSource = null;
      this.media = null;
      this._objectUrl = null;
      this.pendingTracks = {};
      this.tracks = {};
    }

    this.hls.emit(Events.MEDIA_DETACHED);
  }

  onBufferReset () {
    const sourceBuffer = this.sourceBuffer;
    this.getSourceBufferTypes().forEach(type => {
      const sb = sourceBuffer[type];
      try {
        if (sb) {
          this.removeBufferListeners(type);
          if (this.mediaSource) {
            this.mediaSource.removeSourceBuffer(sb);
          }
          // Synchronously remove the SB from the map before the next call in order to prevent an async function from
          // accessing it
          sourceBuffer[type] = undefined;
        }
      } catch (err) {
        logger.warn(`Failed to reset the ${type} buffer`, err);
      }
    });
    this._initSourceBuffer();
  }

  onBufferCodecs (tracks: TrackSet) {
    // if source buffer(s) not created yet, appended buffer tracks in this.pendingTracks
    // if sourcebuffers already created, do nothing ...
    if (Object.keys(this.sourceBuffer).length) {
      return;
    }

    Object.keys(tracks).forEach(trackName => {
      this.pendingTracks[trackName] = tracks[trackName];
    });

    this.bufferCodecEventsExpected = Math.max(this.bufferCodecEventsExpected - 1, 0);
    if (this.mediaSource && this.mediaSource.readyState === 'open') {
      this.checkPendingTracks();
    }
  }

  onBufferAppending (eventData: BufferAppendingEventPayload) {
    const { hls, operationQueue } = this;
    const { data, type, frag, chunkMeta } = eventData;
    const chunkStats = chunkMeta.buffering[type];
    const fragStats = frag.stats.buffering;

    const start = performance.now();
    chunkStats.start = start;
    if (!fragStats.start) {
      fragStats.start = start;
    }

    const operation: BufferOperation = {
      execute: () => {
        chunkStats.executeStart = performance.now();
        this.appendExecutor(data, type);
      },
      onComplete: () => {
        const end = performance.now();
        chunkStats.executeEnd = chunkStats.end = end;
        if (!fragStats.first) {
          fragStats.first = end;
        }

        const { sourceBuffer } = this;
        const timeRanges = {};
        for (const type in sourceBuffer) {
          timeRanges[type] = sourceBuffer[type].buffered;
        }
        this.appendError = 0;
<<<<<<< HEAD
        this.hls.emit(Events.BUFFER_APPENDED, { parent: frag.type, timeRanges, chunkMeta });
=======
        this.hls.trigger(Events.BUFFER_APPENDED, { parent: frag.type, timeRanges, frag, chunkMeta });
>>>>>>> 4a545cbe
      },
      onError: (err) => {
        // in case any error occured while appending, put back segment in segments table
        logger.error(`[buffer-controller]: Error encountered while trying to append to the ${type} SourceBuffer`, err);
        const event = {
          type: ErrorTypes.MEDIA_ERROR,
          parent: frag.type,
          details: '',
          err,
          fatal: false
        };
        if (err.code === DOMException.QUOTA_EXCEEDED_ERR) {
          // TODO: enum MSE error codes
          // TODO: Should queues be cleared on this error?
          // QuotaExceededError: http://www.w3.org/TR/html5/infrastructure.html#quotaexceedederror
          // let's stop appending any segments, and report BUFFER_FULL_ERROR error
          event.details = ErrorDetails.BUFFER_FULL_ERROR;
        } else {
          this.appendError++;
          event.details = ErrorDetails.BUFFER_APPEND_ERROR;
          /* with UHD content, we could get loop of quota exceeded error until
            browser is able to evict some data from sourcebuffer. Retrying can help recover.
          */
          if (this.appendError > hls.config.appendErrorMaxRetry) {
            logger.log(`[buffer-controller]: Failed ${hls.config.appendErrorMaxRetry} times to append segment in sourceBuffer`);
            event.fatal = true;
          }
        }
        hls.emit(Events.ERROR, event);
      }
    };
    operationQueue.append(operation, type as SourceBufferName);
  }

  onBufferFlushing (data: { startOffset: number, endOffset: number, type?: SourceBufferName }) {
    const { operationQueue } = this;
    const flushOperation = (type): BufferOperation => ({
      execute: this.removeExecutor.bind(this, type, data.startOffset, data.endOffset),
      onComplete: () => {
        this.hls.emit(Events.BUFFER_FLUSHED);
      },
      onError: (e) => {
        logger.warn(`[buffer-controller]: Failed to remove from ${type} SourceBuffer`, e);
      }
    });

    if (data.type) {
      operationQueue.append(flushOperation(data.type), data.type);
    } else {
      operationQueue.append(flushOperation('audio'), 'audio');
      operationQueue.append(flushOperation('video'), 'video');
    }
  }

  onFragParsed (data: { frag: Fragment }) {
    const { frag } = data;
    const buffersAppendedTo: Array<SourceBufferName> = [];

    if (frag.elementaryStreams[ElementaryStreamTypes.AUDIOVIDEO]) {
      buffersAppendedTo.push('audiovideo');
    } else {
      if (frag.elementaryStreams[ElementaryStreamTypes.AUDIO]) {
        buffersAppendedTo.push('audio');
      }
      if (frag.elementaryStreams[ElementaryStreamTypes.VIDEO]) {
        buffersAppendedTo.push('video');
      }
    }
    console.assert(buffersAppendedTo.length, 'Fragments must have at least one ElementaryStreamType set', frag);

    logger.log('[buffer-controller]: All fragment chunks received, enqueueing operation to signal fragment buffered');
    const onUnblocked = () => {
      frag.stats.buffering.end = self.performance.now();
      this.hls.emit(Events.FRAG_BUFFERED, { frag, stats: frag.stats, id: frag.type });
    };
    this.blockBuffers(onUnblocked, buffersAppendedTo);
    this.flushLiveBackBuffer();
  }

  // on BUFFER_EOS mark matching sourcebuffer(s) as ended and trigger checkEos()
  // an undefined data.type will mark all buffers as EOS.
  onBufferEos (data: { type?: SourceBufferName }) {
    for (const type in this.sourceBuffer) {
      if (!data.type || data.type === type) {
        const sb = this.sourceBuffer[type as SourceBufferName];
        if (sb && !sb.ended) {
          sb.ended = true;
          logger.log(`[buffer-controller]: ${type} sourceBuffer now EOS`);
        }
      }
    }

    const endStream = () => {
      const { mediaSource } = this;
      if (!mediaSource || mediaSource.readyState !== 'open') {
        return;
      }

      logger.log('[buffer-controller]: Signaling end of stream');
      // Allow this to throw and be caught by the enqueueing function
      mediaSource.endOfStream();
    };
    logger.log('[buffer-controller: End of stream signalled, enqueuing end of stream operation');
    this.blockBuffers(endStream);
  }

  onLevelUpdated ({ details }: LevelUpdatedData) {
    if (!details.fragments.length) {
      return;
    }
    this._levelTargetDuration = details.averagetargetduration || details.targetduration || DEFAULT_TARGET_DURATION;
    this._live = details.live;

    const levelDuration = details.totalduration + details.fragments[0].start;
    logger.log('[buffer-controller]: Duration update required; enqueueing duration change operation');
    if (this.getSourceBufferTypes().length) {
      this.blockBuffers(this.updateMediaElementDuration.bind(this, levelDuration));
    } else {
      this.updateMediaElementDuration(levelDuration);
    }
  }

  // Adjusting `SourceBuffer.timestampOffset` (desired point in the timeline where the next frames should be appended)
  // in Chrome browser when we detect MPEG audio container and time delta between level PTS and `SourceBuffer.timestampOffset`
  // is greater than 100ms (this is enough to handle seek for VOD or level change for LIVE videos). At the time of change we issue
  // `SourceBuffer.abort()` and adjusting `SourceBuffer.timestampOffset` if `SourceBuffer.updating` is false or awaiting `updateend`
  // event if SB is in updating state.
  // More info here: https://github.com/video-dev/hls.js/issues/332#issuecomment-257986486
  onLevelPtsUpdated (data: { type: SourceBufferName, start: number }) {
    const { operationQueue, sourceBuffer, tracks } = this;
    const type = data.type;
    const audioTrack = tracks.audio;

    if (type !== 'audio' || (audioTrack && audioTrack.container !== 'audio/mpeg')) {
      return;
    }
    const audioBuffer = sourceBuffer[type];
    if (!audioBuffer) {
      return;
    }
    const delta = Math.abs(audioBuffer.timestampOffset - data.start);
    if (delta < 0.1) {
      return;
    }

    const operation = {
      execute: this.abortExecutor.bind(this, type),
      onComplete () {
        if (audioBuffer) {
          logger.log(`[buffer-controller]: Updating audio SourceBuffer timestampOffset to ${data.start}`);
          audioBuffer.timestampOffset = data.start;
        }
      },
      onError (e) {
        logger.warn('[buffer-controller]: Failed to abort the audio SourceBuffer', e);
      }
    };
    operationQueue.append(operation, type);
  }

  flushLiveBackBuffer () {
    const { hls, _levelTargetDuration, _live, media, sourceBuffer } = this;
    if (!media || !_live || !_levelTargetDuration) {
      return;
    }

    const liveBackBufferLength = hls.config.liveBackBufferLength;
    if (!Number.isFinite(liveBackBufferLength) || liveBackBufferLength < 0) {
      return;
    }

    const targetBackBufferPosition = media.currentTime - Math.max(liveBackBufferLength, _levelTargetDuration);
    this.getSourceBufferTypes().forEach((type: SourceBufferName) => {
      const buffered = sourceBuffer[type]!.buffered;
      // when target buffer start exceeds actual buffer start
      if (buffered.length > 0 && targetBackBufferPosition > buffered.start(0)) {
        // remove buffer up until current time minus minimum back buffer length (removing buffer too close to current
        // time will lead to playback freezing)
        // credits for level target duration - https://github.com/videojs/http-streaming/blob/3132933b6aa99ddefab29c10447624efd6fd6e52/src/segment-loader.js#L91
        logger.log(`[buffer-controller]: Enqueueing operation to flush ${type} back buffer`);
        this.onBufferFlushing({
          startOffset: 0,
          endOffset: targetBackBufferPosition,
          type
        });
      }
    });
  }

  /**
   * Update Media Source duration to current level duration or override to Infinity if configuration parameter
   * 'liveDurationInfinity` is set to `true`
   * More details: https://github.com/video-dev/hls.js/issues/355
   */
  updateMediaElementDuration (levelDuration: number) {
    if (!this.media || !this.mediaSource || this.mediaSource.readyState !== 'open') {
      return;
    }
    const { hls, _live, media, mediaSource, _msDuration } = this;
    const mediaDuration = media.duration;

    // initialise to the value that the media source is reporting
    let msDuration = _msDuration;
    if (msDuration === null) {
      this._msDuration = msDuration = mediaSource.duration;
    }

    if (_live && hls.config.liveDurationInfinity) {
      // Override duration to Infinity
      logger.log('[buffer-controller]: Media Source duration is set to Infinity');
      this._msDuration = mediaSource.duration = Infinity;
    } else if ((levelDuration > msDuration && levelDuration > mediaDuration) || !Number.isFinite(mediaDuration)) {
      // levelDuration was the last value we set.
      // not using mediaSource.duration as the browser may tweak this value
      // only update Media Source duration if its value increase, this is to avoid
      // flushing already buffered portion when switching between quality level
      logger.log(`[buffer-controller]: Updating Media Source duration to ${levelDuration.toFixed(3)}`);
      this._msDuration = mediaSource.duration = levelDuration;
    }
  }

  private checkPendingTracks () {
    const { bufferCodecEventsExpected, operationQueue, pendingTracks } = this;

    // Check if we've received all of the expected bufferCodec events. When none remain, create all the sourceBuffers at once.
    // This is important because the MSE spec allows implementations to throw QuotaExceededErrors if creating new sourceBuffers after
    // data has been appended to existing ones.
    // 2 tracks is the max (one for audio, one for video). If we've reach this max go ahead and create the buffers.
    const pendingTracksCount = Object.keys(pendingTracks).length;
    if ((pendingTracksCount && !bufferCodecEventsExpected) || pendingTracksCount === 2) {
      // ok, let's create them now !
      this.createSourceBuffers(pendingTracks);
      this.pendingTracks = {};
      // append any pending segments now !
      Object.keys(this.sourceBuffer).forEach((type: SourceBufferName) => {
        operationQueue.executeNext(type);
      });
    }
  }

  private createSourceBuffers (tracks: TrackSet) {
    const { sourceBuffer, mediaSource } = this;
    if (!mediaSource) {
      throw Error('createSourceBuffers called when mediaSource was null');
    }

    for (const trackName in tracks) {
      if (!sourceBuffer[trackName]) {
        const track = tracks[trackName as keyof TrackSet];
        if (!track) {
          throw Error(`source buffer exists for track ${trackName}, however track does not`);
        }
        // use levelCodec as first priority
        const codec = track.levelCodec || track.codec;
        const mimeType = `${track.container};codecs=${codec}`;
        logger.log(`creating sourceBuffer(${mimeType})`);
        try {
          const sb = sourceBuffer[trackName] = mediaSource.addSourceBuffer(mimeType);
          const sbName = trackName as SourceBufferName;
          this.addBufferListener(sbName, 'updateend', this._onSBUpdateEnd);
          this.addBufferListener(sbName, 'error', this._onSBUpdateError);
          this.tracks[trackName] = {
            buffer: sb,
            codec: codec,
            container: track.container,
            levelCodec: track.levelCodec,
            id: track.id
          };
        } catch (err) {
          logger.error(`error while trying to add sourceBuffer:${err.message}`);
          this.hls.emit(Events.ERROR, {
            type: ErrorTypes.MEDIA_ERROR,
            details: ErrorDetails.BUFFER_ADD_CODEC_ERROR,
            fatal: false,
            error: err,
            mimeType: mimeType
          });
        }
      }
    }
    this.hls.emit(Events.BUFFER_CREATED, { tracks: this.tracks });
  }

  // Keep as arrow functions so that we can directly reference these functions directly as event listeners
  private _onMediaSourceOpen = () => {
    const { hls, media, mediaSource } = this;
    logger.log('media source opened');
    if (media) {
      hls.emit(Events.MEDIA_ATTACHED, { media });
    } else {
      logger.log('[buffer-controller]: Media source opened, and no media was attached');
    }

    if (mediaSource) {
      // once received, don't listen anymore to sourceopen event
      mediaSource.removeEventListener('sourceopen', this._onMediaSourceOpen);
    }
    this.checkPendingTracks();
  };

  private _onMediaSourceClose = () => {
    logger.log('[buffer-controller]: Media source closed');
  };

  private _onMediaSourceEnded = () => {
    logger.log('[buffer-controller]: Media source ended');
  };

  private _onSBUpdateEnd (type: SourceBufferName) {
    const { operationQueue } = this;
    const operation = operationQueue.current(type);
    console.assert(operation, 'Operation should exist on update end');

    operation.onComplete();
    operationQueue.shiftAndExecuteNext(type);
  }

  private _onSBUpdateError (type: SourceBufferName, event: Event) {
    logger.error(`[buffer-controller]: ${type} SourceBuffer error`, event);
    // according to http://www.w3.org/TR/media-source/#sourcebuffer-append-error
    // SourceBuffer errors are not necessarily fatal; if so, the HTMLMediaElement will fire an error event
    this.hls.emit(Events.ERROR, { type: ErrorTypes.MEDIA_ERROR, details: ErrorDetails.BUFFER_APPENDING_ERROR, fatal: false });
    // updateend is always fired after error, so we'll allow that to shift the current operation off of the queue
    const operation = this.operationQueue.current(type);
    if (operation) {
      operation.onError(event);
    }
  }

  // This method must result in an updateend event; if remove is not called, _onSBUpdateEnd must be called manually
  private removeExecutor (type: SourceBufferName, startOffset: number, endOffset: number) {
    const { media, operationQueue, sourceBuffer } = this;
    const sb = sourceBuffer[type];
    if (!media || !sb) {
      logger.warn(`[buffer-controller]: Attempting to remove from the ${type} SourceBuffer, but it does not exist`);
      operationQueue.shiftAndExecuteNext(type);
      return;
    }

    const removeStart = Math.max(0, startOffset);
    const removeEnd = Math.min(media.duration, endOffset);
    if (removeEnd > removeStart) {
      logger.log(`[buffer-controller]: Removing [${removeStart},${removeEnd}] from the ${type} SourceBuffer`);
      console.assert(!sb.updating, `${type} sourceBuffer must not be updating`);
      sb.remove(removeStart, removeEnd);
    } else {
      // Cycle the queue
      operationQueue.shiftAndExecuteNext(type);
    }
  }

  // This method must result in an updateend event; if append is not called, _onSBUpdateEnd must be called manually
  private appendExecutor (data: Uint8Array, type: SourceBufferName) {
    const { operationQueue, sourceBuffer } = this;
    const sb = sourceBuffer[type];
    if (!sb) {
      logger.warn(`[buffer-controller]: Attempting to append to the ${type} SourceBuffer, but it does not exist`);
      operationQueue.shiftAndExecuteNext(type);
      return;
    }

    sb.ended = false;
    console.assert(!sb.updating, `${type} sourceBuffer must not be updating`);
    sb.appendBuffer(data);
  }

  // SourceBuffers can be aborted while the updating flag is true, but only if it is because of an append operation -
  // aborting during a remove will throw an InvalidStateError. It's safer to enqueue aborts and execute them only if
  // updating is false
  private abortExecutor (type: SourceBufferName) {
    const { operationQueue, sourceBuffer } = this;
    const sb = sourceBuffer[type];
    if (!sb) {
      logger.warn(`[buffer-controller]: Attempting to abort to the ${type} SourceBuffer, but it does not exist`);
      operationQueue.shiftAndExecuteNext(type);
      return;
    }
    logger.log(`[buffer-controller]: Aborting the ${type} SourceBuffer`);
    console.assert(!sb.updating, `${type} sourceBuffer must not be updating`);
    sb.abort();
    // updateend is only triggered if aborting while updating is true
    this._onSBUpdateEnd(type);
  }

  // Enqueues an operation to each SourceBuffer queue which, upon execution, resolves a promise. When all promises
  // resolve, the onUnblocked function is executed. Functions calling this method do not need to unblock the queue
  // upon completion, since we already do it here
  private blockBuffers (onUnblocked: Function, buffers: Array<SourceBufferName> = this.getSourceBufferTypes()) {
    if (!buffers.length) {
      logger.log('[buffer-controller]: Blocking operation requested, but no SourceBuffers exist');
      onUnblocked();
      return;
    }
    const { operationQueue } = this;

    logger.log(`[buffer-controller]: Blocking ${buffers} SourceBuffer`);
    const blockingOperations = buffers.map(type => operationQueue.appendBlocker(type as SourceBufferName));
    Promise.all(blockingOperations).then(() => {
      logger.log(`[buffer-controller]: Blocking operation resolved; unblocking ${buffers} SourceBuffer`);
      onUnblocked();
      buffers.forEach(type => {
        const sb = this.sourceBuffer[type];
        // Only cycle the queue if the SB is not updating. There's a bug in Chrome which sets the SB updating flag to
        // true when changing the MediaSource duration (https://bugs.chromium.org/p/chromium/issues/detail?id=959359&can=2&q=mediasource%20duration)
        // While this is a workaround, it's probably useful to have around
        if (!sb || !sb.updating) {
          operationQueue.shiftAndExecuteNext(type);
        }
      });
    });
  }

  private getSourceBufferTypes () : Array<SourceBufferName> {
    return Object.keys(this.sourceBuffer) as Array<SourceBufferName>;
  }

  private addBufferListener (type: SourceBufferName, event: string, fn: Function) {
    const buffer = this.sourceBuffer[type];
    if (!buffer) {
      return;
    }
    const listener = fn.bind(this, type);
    this.listeners[type].push({ event, listener });
    buffer.addEventListener(event, listener);
  }

  private removeBufferListeners (type: SourceBufferName) {
    const buffer = this.sourceBuffer[type];
    if (!buffer) {
      return;
    }
    this.listeners[type].forEach(l => {
      buffer.removeEventListener(l.event, l.listener);
    });
  }
}<|MERGE_RESOLUTION|>--- conflicted
+++ resolved
@@ -220,11 +220,7 @@
           timeRanges[type] = sourceBuffer[type].buffered;
         }
         this.appendError = 0;
-<<<<<<< HEAD
-        this.hls.emit(Events.BUFFER_APPENDED, { parent: frag.type, timeRanges, chunkMeta });
-=======
-        this.hls.trigger(Events.BUFFER_APPENDED, { parent: frag.type, timeRanges, frag, chunkMeta });
->>>>>>> 4a545cbe
+        this.hls.emit(Events.BUFFER_APPENDED, { parent: frag.type, timeRanges, frag, chunkMeta });
       },
       onError: (err) => {
         // in case any error occured while appending, put back segment in segments table
