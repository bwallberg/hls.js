--- conflicted
+++ resolved
@@ -23,8 +23,7 @@
         this.remuxerClass = remuxerClass;
         this.config = config;
         this.lastCC = 0;
-<<<<<<< HEAD
-        this.remuxer = new this.remuxerClass(observer);
+        this.remuxer = new this.remuxerClass(observer, config);
         this.ZERO_AUDIO_FRAME = new Uint8Array([
             0x21,
             0x10,
@@ -368,9 +367,6 @@
             0x00,
             0x70
         ]);
-=======
-        this.remuxer = new this.remuxerClass(observer, config);
->>>>>>> 0e36d00d
     }
 
     static probe(data) {
